--- conflicted
+++ resolved
@@ -4,11 +4,368 @@
         <name>PQnet</name>
     </assembly>
     <members>
-        <member name="M:PQnet.Digest.Sha256.mgf1_256(System.Byte[],System.Int32,System.Byte[],System.Int32)">
-            mgf1 function based on the SHA-256 hash function
-            Note that inlen should be sufficiently small that it still allows for
-            an array to be allocated on the stack. Typically 'in' is merely a seed.
-            Outputs outlen number of bytes
+        <member name="T:PQnet.IEncapsulate">
+            <summary>
+            Interface for signature algorithms
+            </summary>
+        </member>
+        <member name="P:PQnet.IEncapsulate.PublicKeyBytes">
+            <summary>
+            Gets the size, in bytes, of the public key
+            </summary>
+        </member>
+        <member name="P:PQnet.IEncapsulate.PrivateKeyBytes">
+            <summary>
+            Gets the size, in bytes, of the private key
+            </summary>
+        </member>
+        <member name="P:PQnet.IEncapsulate.CiphertextBytes">
+            <summary>
+            Gets the size, in bytes, of the ciphertext
+            </summary>
+        </member>
+        <member name="P:PQnet.IEncapsulate.Name">
+            <summary>
+            Gets name of the algorithm
+            </summary>
+        </member>
+        <member name="M:PQnet.IEncapsulate.GenerateKeyPair(System.Byte[]@,System.Byte[]@)">
+            <summary>
+            Generates a pair. Throws if an error occurs
+            </summary>
+            <param name="public_key">Receives the public key</param>
+            <param name="private_key">Receives the private key</param>
+            <exception cref="T:System.Security.Cryptography.CryptographicException"></exception>
+        </member>
+        <member name="M:PQnet.IEncapsulate.GenerateKeyPair(System.Byte[]@,System.Byte[]@,System.String@)">
+            <summary>
+            Generates a key pair.
+            </summary>
+            <param name="public_key">Receives the public key</param>
+            <param name="private_key">Receives the private key</param>
+            <param name="error">Receives any error that occurred, or <c>null</c></param>
+            <returns><c>true</c> if the key pair was successfully generated, <c>false</c> otherwise</returns>
+        </member>
+        <member name="M:PQnet.IEncapsulate.GenerateKeyPair(System.Byte[]@,System.Byte[]@,System.Byte[],System.String@)">
+            <summary>
+            Generates a key pair.
+            </summary>
+            <param name="public_key">Receives the public key</param>
+            <param name="private_key">Receives the private key</param>
+            <param name="seed">Optional seed bytes for generation, or <c>null</c>.</param>
+            <param name="error">Receives any error that occurred, or <c>null</c></param>
+            <returns><c>true</c> if the key pair was successfully generated, <c>false</c> otherwise</returns>
+        </member>
+        <member name="M:PQnet.IEncapsulate.Encapsulate(System.Byte[],System.Byte[]@,System.Byte[]@)">
+            <summary>
+            Use the public (encapsulation) key to generate a shared secret key and an associated ciphertext.
+            </summary>
+            <param name="public_key">The public (encapsulation) key to use</param>
+            <param name="shared_secret_key">Receives the shared secret key</param>
+            <param name="ciphertext">Receives the ciphertet</param>
+            <exception cref="T:System.Security.Cryptography.CryptographicException">The public (encapsulation) key length did not match the required <see cref="P:PQnet.IEncapsulate.PublicKeyBytes"/></exception>
+        </member>
+        <member name="M:PQnet.IEncapsulate.Encapsulate(System.Byte[],System.Byte[]@,System.Byte[]@,System.String@)">
+            <summary>
+            Use the public (encapsulation) key to generate a shared secret key and an associated ciphertext.
+            </summary>
+            <param name="public_key">The public (encapsulation) key to use</param>
+            <param name="shared_secret_key">Receives the shared secret key</param>
+            <param name="ciphertext">Receives the ciphertet</param>
+            <param name="error">Receives an error description, or <c>null</c></param>
+            <returns><c>true</c> on success, <c>false</c> otherwise</returns>
+        </member>
+        <member name="M:PQnet.IEncapsulate.Decapsulate(System.Byte[],System.Byte[],System.Byte[]@)">
+            <summary>
+            Use the private (decapsulation) key to produce a shared secret key from a ciphertext
+            </summary>
+            <param name="private_key">The private (decapsulation) key to use</param>
+            <param name="ciphertext">The ciphertext</param>
+            <param name="shared_secret_key">Receives the shared_secret key</param>
+            <exception cref="T:System.Security.Cryptography.CryptographicException">The private (decapsulation) key length did not match the required <see cref="P:PQnet.IEncapsulate.PrivateKeyBytes"/></exception>
+        </member>
+        <member name="M:PQnet.IEncapsulate.Decapsulate(System.Byte[],System.Byte[],System.Byte[]@,System.String@)">
+            <summary>
+            Use the private (decapsulation) key to produce a shared secret key from a ciphertext
+            </summary>
+            <param name="private_key">The private (decapsulation) key to use</param>
+            <param name="ciphertext">The ciphertext</param>
+            <param name="shared_secret_key">Receives the shared_secret key</param>
+            <param name="error">Receives an error description, or <c>null</c></param>
+            <returns><c>true</c> on success, <c>false</c> otherwise</returns>
+        </member>
+        <member name="T:PQnet.ISecurityCategory">
+            <summary>
+            Interface for cryptographic algorithms to indicate the NIST security category.
+            </summary>
+        </member>
+        <member name="P:PQnet.ISecurityCategory.NistSecurityCategory">
+            <summary>
+            Gets the NIST security category of the cryptographic algorithm.
+            </summary>
+        </member>
+        <member name="T:PQnet.ISignature">
+            <summary>
+            Interface for signature algorithms
+            </summary>
+        </member>
+        <member name="P:PQnet.ISignature.PublicKeyBytes">
+            <summary>
+            Gets the size, in bytes, of the public key
+            </summary>
+        </member>
+        <member name="P:PQnet.ISignature.PrivateKeyBytes">
+            <summary>
+            Gets the size, in bytes, of the private key
+            </summary>
+        </member>
+        <member name="P:PQnet.ISignature.SignatureBytes">
+            <summary>
+            Gets the size, in bytes, of the signature
+            </summary>
+        </member>
+        <member name="P:PQnet.ISignature.Name">
+            <summary>
+            Gets name of the algorithm
+            </summary>
+        </member>
+        <member name="M:PQnet.ISignature.GenerateKeyPair(System.Byte[]@,System.Byte[]@)">
+            <summary>
+            Generates a pair. Throws if an error occurs
+            </summary>
+            <param name="public_key">Receives the public key</param>
+            <param name="private_key">Receives the private key</param>
+            <exception cref="T:System.Security.Cryptography.CryptographicException"></exception>
+        </member>
+        <member name="M:PQnet.ISignature.GenerateKeyPair(System.Byte[]@,System.Byte[]@,System.String@)">
+            <summary>
+            Generates a key pair.
+            </summary>
+            <param name="public_key">Receives the public key</param>
+            <param name="private_key">Receives the private key</param>
+            <param name="error">Receives any error that occurred, or <c>null</c></param>
+            <returns><c>true</c> if the key pair was successfully generated, <c>false</c> otherwise</returns>
+        </member>
+        <member name="M:PQnet.ISignature.GenerateKeyPair(System.Byte[]@,System.Byte[]@,System.Byte[],System.String@)">
+            <summary>
+            Generates a key pair.
+            </summary>
+            <param name="public_key">Receives the public key</param>
+            <param name="private_key">Receives the private key</param>
+            <param name="seed">Optional seed bytes for generation, or <c>null</c>.</param>
+            <param name="error">Receives any error that occurred, or <c>null</c></param>
+            <returns><c>true</c> if the key pair was successfully generated, <c>false</c> otherwise</returns>
+        </member>
+        <member name="M:PQnet.ISignature.Sign(System.Byte[],System.Byte[],System.Byte[]@)">
+            <summary>
+            Generate a pure signature
+            </summary>
+            <param name="message">The message to sign</param>
+            <param name="private_key">The private key to use for signing</param>
+            <param name="signature">Receives the signature</param>
+            <remarks>Uses an empty context string (ctx)</remarks>
+            <exception cref="T:System.Security.Cryptography.CryptographicException">Private key length did not match the required <see cref="P:PQnet.ISignature.PrivateKeyBytes"/></exception>
+        </member>
+        <member name="M:PQnet.ISignature.Sign(System.Byte[],System.Byte[],System.Byte[],System.Byte[]@)">
+            <summary>
+            Generate a pure signature
+            </summary>
+            <param name="message">The message to sign</param>
+            <param name="private_key">The private key to use for signing</param>
+            <param name="ctx">The context string, or <c>null</c></param>
+            <param name="signature">Receives the signature</param>
+            <exception cref="T:System.Security.Cryptography.CryptographicException">Context was larger than 255 bytes, or private key length did not match the required <see cref="P:PQnet.ISignature.PrivateKeyBytes"/></exception>
+        </member>
+        <member name="M:PQnet.ISignature.Sign(System.Byte[],System.Byte[],System.Byte[],System.Byte[]@,System.String@)">
+            <summary>
+            Generate a pure signature
+            </summary>
+            <param name="message">The message to sign</param>
+            <param name="private_key">The private key to use for signing</param>
+            <param name="ctx">The context string, or <c>null</c></param>
+            <param name="signature">Receives the signature</param>
+            <param name="error">Receives an error string on failure</param>
+            <returns><c>true</c> if the message was successfully signed, <c>false</c> otherwise</returns>
+        </member>
+        <member name="M:PQnet.ISignature.SignHash(System.Byte[],System.Byte[],PQnet.PreHashFunction,System.Byte[]@)">
+            <summary>
+            Generate a signature for a digest ("pre-hash signature")
+            </summary>
+            <param name="digest">The message digest to sign</param>
+            <param name="private_key">The private key to use for signing</param>
+            <param name="ph">The hash function used to the create the message digest</param>
+            <param name="signature">Receives the signature</param>
+            <remarks>Uses an empty context string (ctx)</remarks>
+            <exception cref="T:System.Security.Cryptography.CryptographicException">Private key length did not match the required <see cref="P:PQnet.ISignature.PrivateKeyBytes"/></exception>
+        </member>
+        <member name="M:PQnet.ISignature.SignHash(System.Byte[],System.Byte[],System.Byte[],PQnet.PreHashFunction,System.Byte[]@)">
+            <summary>
+            Generate a signature for a digest ("pre-hash signature")
+            </summary>
+            <param name="digest">The message digest to sign</param>
+            <param name="private_key">The private key to use for signing</param>
+            <param name="ctx">The context string, or <c>null</c></param>
+            <param name="ph">The hash function used to the create the message digest</param>
+            <param name="signature">Receives the signature</param>
+            <exception cref="T:System.Security.Cryptography.CryptographicException">Context was larger than 255 bytes, or private key length did not match the required <see cref="P:PQnet.ISignature.PrivateKeyBytes"/></exception>
+        </member>
+        <member name="M:PQnet.ISignature.SignHash(System.Byte[],System.Byte[],System.Byte[],PQnet.PreHashFunction,System.Byte[]@,System.String@)">
+            <summary>
+            Generate a signature for a digest ("pre-hash signature")
+            </summary>
+            <param name="digest">The message digest to sign</param>
+            <param name="private_key">The private key to use for signing</param>
+            <param name="ctx">The context string, or <c>null</c></param>
+            <param name="ph">The hash function used to the create the message digest</param>
+            <param name="signature">Receives the signature</param>
+            <param name="error">Receives an error string on failure</param>
+            <returns><c>true</c> if the message was successfully signed, <c>false</c> otherwise</returns>
+        </member>
+        <member name="M:PQnet.ISignature.Verify(System.Byte[],System.Byte[],System.Byte[])">
+            <summary>
+            Verify a pure signature
+            </summary>
+            <param name="message">The message to authenticate</param>
+            <param name="public_key">The public key to use for verification</param>
+            <param name="signature">The message signature</param>
+            <returns><c>true</c> if the signature is valid and the message authentic, <c>false</c> otherwise</returns>
+            <exception cref="T:System.Security.Cryptography.CryptographicException">Public key length did not match the required <see cref="P:PQnet.ISignature.PublicKeyBytes"/></exception>
+        </member>
+        <member name="M:PQnet.ISignature.Verify(System.Byte[],System.Byte[],System.Byte[],System.Byte[])">
+            <summary>
+            Verify a pure signature
+            </summary>
+            <param name="message">The message to authenticate</param>
+            <param name="public_key">The public key to use for verification</param>
+            <param name="ctx">The context string, or <c>null</c></param>
+            <param name="signature">The message signature</param>
+            <exception cref="T:System.Security.Cryptography.CryptographicException">Context was larger than 255 bytes, or the public key length did not match the required <see cref="P:PQnet.ISignature.PublicKeyBytes"/></exception>
+            <returns><c>true</c> if the signature is valid and the message authentic, <c>false</c> otherwise</returns>
+        </member>
+        <member name="M:PQnet.ISignature.Verify(System.Byte[],System.Byte[],System.Byte[],System.Byte[],System.String@)">
+            <summary>
+            Verify a pure signature
+            </summary>
+            <param name="message">The message to authenticate</param>
+            <param name="public_key">The public key to use for verification</param>
+            <param name="ctx">The context string, or <c>null</c></param>
+            <param name="signature">The message signature</param>
+            <param name="error">Receives an error string on failure</param>
+            <returns><c>true</c> if the signature is valid and the message authentic, <c>false</c> otherwise</returns>
+        </member>
+        <member name="M:PQnet.ISignature.VerifyHash(System.Byte[],System.Byte[],PQnet.PreHashFunction,System.Byte[])">
+            <summary>
+            Verify a digest ("pre-hash") signature
+            </summary>
+            <param name="digest">The message digest to authenticate</param>
+            <param name="public_key">The public key to use for verification</param>
+            <param name="ph">The hash function used to the create the message digest</param>
+            <param name="signature">The message signature</param>
+            <returns><c>true</c> if the signature is valid and the message authentic, <c>false</c> otherwise</returns>
+            <exception cref="T:System.Security.Cryptography.CryptographicException">The public key length did not match the required <see cref="P:PQnet.ISignature.PublicKeyBytes"/></exception>
+        </member>
+        <member name="M:PQnet.ISignature.VerifyHash(System.Byte[],System.Byte[],System.Byte[],PQnet.PreHashFunction,System.Byte[])">
+            <summary>
+            Verify a digest ("pre-hash") signature
+            </summary>
+            <param name="digest">The message digest to authenticate</param>
+            <param name="public_key">The public key to use for verification</param>
+            <param name="ctx">The context string, or <c>null</c></param>
+            <param name="ph">The hash function used to the create the message digest</param>
+            <param name="signature">The message signature</param>
+            <returns><c>true</c> if the signature is valid and the message authentic, <c>false</c> otherwise</returns>
+            <exception cref="T:System.Security.Cryptography.CryptographicException">Context was larger than 255 bytes, or the public key length did not match the required <see cref="P:PQnet.ISignature.PublicKeyBytes"/></exception>
+        </member>
+        <member name="M:PQnet.ISignature.VerifyHash(System.Byte[],System.Byte[],System.Byte[],PQnet.PreHashFunction,System.Byte[],System.String@)">
+            <summary>
+            Verify a digest ("pre-hash") signature
+            </summary>
+            <param name="digest">The message digest to authenticate</param>
+            <param name="public_key">The public key to use for verification</param>
+            <param name="ctx">The context string, or <c>null</c></param>
+            <param name="ph">The hash function used to the create the message digest</param>
+            <param name="signature">The message signature</param>
+            <param name="error">Receives an error string on failure</param>
+            <returns><c>true</c> if the signature is valid and the message authentic, <c>false</c> otherwise</returns>
+        </member>
+        <member name="T:PQnet.PreHashFunction">
+            <summary>
+            Pre-Hash Functions
+             FIPS 204 Section 5.4.1
+             FIPS 205 Section 10.2.2 
+            </summary>
+        </member>
+        <member name="F:PQnet.PreHashFunction.SHA224">
+            <summary>
+            SHA-224
+            </summary>
+        </member>
+        <member name="F:PQnet.PreHashFunction.SHA256">
+            <summary>
+            SHA-512
+            </summary>
+        </member>
+        <member name="F:PQnet.PreHashFunction.SHA384">
+            <summary>
+            SHA-256
+            </summary>
+        </member>
+        <member name="F:PQnet.PreHashFunction.SHA512">
+            <summary>
+            SHA-512
+            </summary>
+        </member>
+        <member name="F:PQnet.PreHashFunction.SHA512_224">
+            <summary>
+            SHA-512/224
+            </summary>
+        </member>
+        <member name="F:PQnet.PreHashFunction.SHA512_256">
+            <summary>
+            SHA-512/256
+            </summary>
+        </member>
+        <member name="F:PQnet.PreHashFunction.SHA3_224">
+            <summary>
+            SHA3-224
+            </summary>
+        </member>
+        <member name="F:PQnet.PreHashFunction.SHA3_256">
+            <summary>
+            SHA3-512
+            </summary>
+        </member>
+        <member name="F:PQnet.PreHashFunction.SHA3_384">
+            <summary>
+            SHA3-256
+            </summary>
+        </member>
+        <member name="F:PQnet.PreHashFunction.SHA3_512">
+            <summary>
+            SHA3-512
+            </summary>
+        </member>
+        <member name="F:PQnet.PreHashFunction.SHAKE128">
+            <summary>
+            SHAKE-128
+            </summary>
+        </member>
+        <member name="F:PQnet.PreHashFunction.SHAKE256">
+            <summary>
+            SHAKE-256
+            </summary>
+        </member>
+        <member name="M:PQnet.PreHashUtility.GetPHm(PQnet.PreHashFunction,System.Byte[],System.Byte[]@,System.Byte[]@)">
+            <summary>
+            Calculate PHm and oid for pre-hash functions
+            </summary>
+            <param name="ph"></param>
+            <param name="m"></param>
+            <param name="oid"></param>
+            <param name="ph_m"></param>
+            <returns></returns>
+            <exception cref="T:System.NotImplementedException"></exception>
+            <exception cref="T:System.ArgumentException"></exception>
         </member>
         <member name="T:PQnet.Digest.KeccakBaseX4">
             <summary>
@@ -305,21 +662,7 @@
             <param name="outlen">The desired length of the hash</param>
             <returns>Tuple with four SHAKE-128 hashes for <paramref name="input1"/>, <paramref name="input2"/>, <paramref name="input3"/> and <paramref name="input4"/></returns>
         </member>
-<<<<<<< HEAD
         <member name="T:PQnet.Digest.KeccakBase">
-=======
-        <member name="F:PQnet.PreHashFunction.SHA512_224">
-            <summary>
-            SHA-512/224
-            </summary>
-        </member>
-        <member name="F:PQnet.PreHashFunction.SHA512_256">
-            <summary>
-            SHA-512/256
-            </summary>
-        </member>
-        <member name="F:PQnet.PreHashFunction.SHA3_224">
->>>>>>> db41bc7a
             <summary>
             Implements the FIPS 202 Secure Hash Algorithm Keccak (SHAKE) extendable-output base functionality
             </summary>
@@ -349,23 +692,7 @@
             The SHA3-384 lane size in bytes.
             </summary>
         </member>
-<<<<<<< HEAD
         <member name="F:PQnet.Digest.KeccakBase.Sha3_512Rate">
-=======
-        <member name="M:PQnet.PreHashUtility.GetPHm(PQnet.PreHashFunction,System.Byte[],System.Byte[]@,System.Byte[]@)">
-            <summary>
-            Calculate PHm and oid for pre-hash functions
-            </summary>
-            <param name="ph"></param>
-            <param name="m"></param>
-            <param name="oid"></param>
-            <param name="ph_m"></param>
-            <returns></returns>
-            <exception cref="T:System.NotImplementedException"></exception>
-            <exception cref="T:System.ArgumentException"></exception>
-        </member>
-        <member name="T:PQnet.Digest.KeccakBaseX4">
->>>>>>> db41bc7a
             <summary>
             The SHA3-512 lane size in bytes.
             </summary>
@@ -593,204 +920,6 @@
             <param name="input">The data for which to compute the hash</param>
             <param name="outlen">The desired length of the hash</param>
             <returns>The SHAKE-256 hash for <paramref name="input"/></returns>
-        </member>
-        <member name="T:PQnet.MlKemBase">
-            <summary>
-            Base class for ML-KEM key encapsulation algorithms.
-            </summary>
-            <summary>
-            Base class for ML-KEM key encapsulation algorithms.
-            </summary>
-        </member>
-        <member name="M:PQnet.MlKemBase.crypto_kem_keypair(System.Byte[]@,System.Byte[]@)">
-            <summary>
-            
-            </summary>
-            <param name="pk"></param>
-            <param name="sk"></param>
-            <returns></returns>
-        </member>
-        <member name="M:PQnet.MlKemBase.crypto_kem_enc(System.Byte[]@,System.Byte[]@,System.Byte[])">
-            <summary>
-            
-            </summary>
-            <param name="ct"></param>
-            <param name="ss"></param>
-            <param name="pk"></param>
-            <returns></returns>
-        </member>
-        <member name="M:PQnet.MlKemBase.crypto_kem_dec(System.Byte[]@,System.Byte[],System.Byte[])">
-            <summary>
-            
-            </summary>
-            <param name="ss"></param>
-            <param name="ct"></param>
-            <param name="sk"></param>
-            <returns></returns>
-        </member>
-        <member name="M:PQnet.MlKemBase.GenerateKeyPair(System.Byte[]@,System.Byte[]@)">
-            <summary>
-            Generates a ML-KEM key pair. Throws if an error occurs
-            </summary>
-            <param name="public_key">Receives the public key</param>
-            <param name="private_key">Receives the private key</param>
-            <exception cref="T:System.Security.Cryptography.CryptographicException"></exception>
-        </member>
-        <member name="M:PQnet.MlKemBase.GenerateKeyPair(System.Byte[]@,System.Byte[]@,System.String@)">
-            <summary>
-            Generates a ML-KEM key pair.
-            </summary>
-            <param name="public_key">Receives the public key</param>
-            <param name="private_key">Receives the private key</param>
-            <param name="error">Receives any error that occurred, or <c>null</c></param>
-            <returns><c>true</c> if the key pair was successfully generated, <c>false</c> otherwise</returns>
-        </member>
-        <member name="M:PQnet.MlKemBase.GenerateKeyPair(System.Byte[]@,System.Byte[]@,System.Byte[],System.String@)">
-            <summary>
-            Generates a ML-KEM key pair.
-            </summary>
-            <param name="public_key">Receives the public key</param>
-            <param name="private_key">Receives the private key</param>
-            <param name="seed">Optional seed ('d' || 'z') bytes for generation, or <c>null</c>.</param>
-            <param name="error">Receives any error that occurred, or <c>null</c></param>
-            <returns><c>true</c> if the key pair was successfully generated, <c>false</c> otherwise</returns>
-            <remarks>
-            If a seed is provided, it must be of 2 *<see cref="P:PQnet.MlKemBase.SeedBytes"/> bytes length.
-            </remarks>
-        </member>
-        <member name="M:PQnet.MlKemBase.Encapsulate(System.Byte[],System.Byte[]@,System.Byte[]@)">
-            <summary>
-            Use the public (encapsulation) key to generate a shared secret key and an associated ciphertext.
-            </summary>
-            <param name="public_key">The public (encapsulation) key to use</param>
-            <param name="shared_secret_key">Receives the shared secret key</param>
-            <param name="ciphertext">Receives the ciphertet</param>
-            <exception cref="T:System.Security.Cryptography.CryptographicException">The public (encapsulation) key length did not match the required <see cref="P:PQnet.MlKemBase.PublicKeyBytes"/></exception>
-        </member>
-        <member name="M:PQnet.MlKemBase.Encapsulate(System.Byte[],System.Byte[]@,System.Byte[]@,System.String@)">
-            <summary>
-            Use the public (encapsulation) key to generate a shared secret key and an associated ciphertext.
-            </summary>
-            <param name="public_key">The public (encapsulation) key to use</param>
-            <param name="shared_secret_key">Receives the shared secret key</param>
-            <param name="ciphertext">Receives the ciphertet</param>
-            <param name="error">Receives an error description, or <c>null</c></param>
-            <returns><c>true</c> on success, <c>false</c> otherwise</returns>
-        </member>
-        <member name="M:PQnet.MlKemBase.Decapsulate(System.Byte[],System.Byte[],System.Byte[]@)">
-            <summary>
-            Use the private (decapsulation) key to produce a shared secret key from a ciphertext
-            </summary>
-            <param name="private_key">The private (decapsulation) key to use</param>
-            <param name="ciphertext">The ciphertext</param>
-            <param name="shared_secret_key">Receives the shared_secret key</param>
-            <exception cref="T:System.Security.Cryptography.CryptographicException">The private (decapsulation) key length did not match the required <see cref="P:PQnet.MlKemBase.PrivateKeyBytes"/></exception>
-        </member>
-        <member name="M:PQnet.MlKemBase.Decapsulate(System.Byte[],System.Byte[],System.Byte[]@,System.String@)">
-            <summary>
-            Use the private (decapsulation) key to produce a shared secret key from a ciphertext
-            </summary>
-            <param name="private_key">The private (decapsulation) key to use</param>
-            <param name="ciphertext">The ciphertext</param>
-            <param name="shared_secret_key">Receives the shared_secret key</param>
-            <param name="error">Receives an error description, or <c>null</c></param>
-            <returns><c>true</c> on success, <c>false</c> otherwise</returns>
-        </member>
-        <member name="M:PQnet.MlKemBase.#ctor(System.Int32,System.Int32,System.Int32,System.Int32,System.Int32)">
-            <summary>
-            Initializes a new instance of the <see cref="T:PQnet.MlKemBase"/> class.
-            </summary>
-            <param name="k"></param>
-            <param name="eta_1"></param>
-            <param name="eta_2"></param>
-            <param name="poly_compressed_bytes"></param>
-            <param name="polyvec_compressed_bytes"></param>
-        </member>
-        <member name="P:PQnet.MlKemBase.NistSecurityCategory">
-            <inheritdoc/>
-        </member>
-        <member name="P:PQnet.MlKemBase.Name">
-            <inheritdoc/>
-        </member>
-        <member name="P:PQnet.MlKemBase.PrivateKeyBytes">
-            <summary>
-            Gets the size, in bytes, of the private key
-            </summary>
-        </member>
-        <member name="P:PQnet.MlKemBase.PublicKeyBytes">
-            <summary>
-            Gets the size, in bytes, of the public key
-            </summary>
-        </member>
-        <member name="P:PQnet.MlKemBase.CiphertextBytes">
-            <summary>
-            Gets the size, in bytes, of the ciphertext
-            </summary>
-        </member>
-        <member name="P:PQnet.MlKemBase.SeedBytes">
-            <summary>
-            Gets the size, in bytes, of the seed used for key generation
-            </summary>
-        </member>
-        <member name="T:PQnet.MlKem1024">
-            <summary>
-            Implements the ML-KEM-1024 encapsulation scheme.
-            </summary>
-        </member>
-        <member name="M:PQnet.MlKem1024.#ctor">
-            <summary>
-            Creates a new instance of the <see cref="T:PQnet.MlKem1024"/> class.
-            </summary>
-        </member>
-        <member name="P:PQnet.MlKem1024.NistSecurityCategory">
-            <inheritdoc/>
-        </member>
-        <member name="P:PQnet.MlKem1024.Name">
-            <inheritdoc/>
-        </member>
-        <member name="T:PQnet.MlKem512">
-            <summary>
-            Implements the ML-KEM-512 encapsulation scheme.
-            </summary>
-        </member>
-        <member name="M:PQnet.MlKem512.#ctor">
-            <summary>
-            Creates a new instance of the <see cref="T:PQnet.MlKem512"/> class.
-            </summary>
-        </member>
-        <member name="P:PQnet.MlKem512.NistSecurityCategory">
-            <inheritdoc/>
-        </member>
-        <member name="P:PQnet.MlKem512.Name">
-            <inheritdoc/>
-        </member>
-        <member name="T:PQnet.MlKem768">
-            <summary>
-            Implements the ML-KEM-768 encapsulation scheme.
-            </summary>
-        </member>
-        <member name="M:PQnet.MlKem768.#ctor">
-            <summary>
-            Creates a new instance of the <see cref="T:PQnet.MlKem768"/> class.
-            </summary>
-        </member>
-        <member name="P:PQnet.MlKem768.NistSecurityCategory">
-            <inheritdoc/>
-        </member>
-        <member name="P:PQnet.MlKem768.Name">
-            <inheritdoc/>
-        </member>
-        <member name="T:PQnet.Rng">
-            <summary>
-            Cryptographically strong random number generator
-            </summary>
-        </member>
-        <member name="M:PQnet.Rng.randombytes(System.Byte[]@,System.Int32)">
-            <summary>
-            Generates a random byte array
-            </summary>
-            <param name="out_buffer">The buffer to receive the random bytes</param>
-            <param name="outlen">The number of bytes to generate</param>
         </member>
         <member name="T:PQnet.MlDsa44">
             <summary>
@@ -1293,6 +1422,318 @@
             <returns><c>true</c> if the signature is valid, <c>false</c> otherwise</returns>
             <exception cref="T:System.ArgumentException"><paramref name="ctx"/> is longer than 255 bytes, or <paramref name="ph"/> is not supported</exception>
         </member>
+        <member name="T:PQnet.MlKemBase">
+            <summary>
+            Base class for ML-KEM key encapsulation algorithms.
+            </summary>
+            <summary>
+            Base class for ML-KEM key encapsulation algorithms.
+            </summary>
+        </member>
+        <member name="M:PQnet.MlKemBase.crypto_kem_keypair(System.Byte[]@,System.Byte[]@)">
+            <summary>
+            
+            </summary>
+            <param name="pk"></param>
+            <param name="sk"></param>
+            <returns></returns>
+        </member>
+        <member name="M:PQnet.MlKemBase.crypto_kem_enc(System.Byte[]@,System.Byte[]@,System.Byte[])">
+            <summary>
+            
+            </summary>
+            <param name="ct"></param>
+            <param name="ss"></param>
+            <param name="pk"></param>
+            <returns></returns>
+        </member>
+        <member name="M:PQnet.MlKemBase.crypto_kem_dec(System.Byte[]@,System.Byte[],System.Byte[])">
+            <summary>
+            
+            </summary>
+            <param name="ss"></param>
+            <param name="ct"></param>
+            <param name="sk"></param>
+            <returns></returns>
+        </member>
+        <member name="M:PQnet.MlKemBase.GenerateKeyPair(System.Byte[]@,System.Byte[]@)">
+            <summary>
+            Generates a ML-KEM key pair. Throws if an error occurs
+            </summary>
+            <param name="public_key">Receives the public key</param>
+            <param name="private_key">Receives the private key</param>
+            <exception cref="T:System.Security.Cryptography.CryptographicException"></exception>
+        </member>
+        <member name="M:PQnet.MlKemBase.GenerateKeyPair(System.Byte[]@,System.Byte[]@,System.String@)">
+            <summary>
+            Generates a ML-KEM key pair.
+            </summary>
+            <param name="public_key">Receives the public key</param>
+            <param name="private_key">Receives the private key</param>
+            <param name="error">Receives any error that occurred, or <c>null</c></param>
+            <returns><c>true</c> if the key pair was successfully generated, <c>false</c> otherwise</returns>
+        </member>
+        <member name="M:PQnet.MlKemBase.GenerateKeyPair(System.Byte[]@,System.Byte[]@,System.Byte[],System.String@)">
+            <summary>
+            Generates a ML-KEM key pair.
+            </summary>
+            <param name="public_key">Receives the public key</param>
+            <param name="private_key">Receives the private key</param>
+            <param name="seed">Optional seed ('d' || 'z') bytes for generation, or <c>null</c>.</param>
+            <param name="error">Receives any error that occurred, or <c>null</c></param>
+            <returns><c>true</c> if the key pair was successfully generated, <c>false</c> otherwise</returns>
+            <remarks>
+            If a seed is provided, it must be of 2 *<see cref="P:PQnet.MlKemBase.SeedBytes"/> bytes length.
+            </remarks>
+        </member>
+        <member name="M:PQnet.MlKemBase.Encapsulate(System.Byte[],System.Byte[]@,System.Byte[]@)">
+            <summary>
+            Use the public (encapsulation) key to generate a shared secret key and an associated ciphertext.
+            </summary>
+            <param name="public_key">The public (encapsulation) key to use</param>
+            <param name="shared_secret_key">Receives the shared secret key</param>
+            <param name="ciphertext">Receives the ciphertet</param>
+            <exception cref="T:System.Security.Cryptography.CryptographicException">The public (encapsulation) key length did not match the required <see cref="P:PQnet.MlKemBase.PublicKeyBytes"/></exception>
+        </member>
+        <member name="M:PQnet.MlKemBase.Encapsulate(System.Byte[],System.Byte[]@,System.Byte[]@,System.String@)">
+            <summary>
+            Use the public (encapsulation) key to generate a shared secret key and an associated ciphertext.
+            </summary>
+            <param name="public_key">The public (encapsulation) key to use</param>
+            <param name="shared_secret_key">Receives the shared secret key</param>
+            <param name="ciphertext">Receives the ciphertet</param>
+            <param name="error">Receives an error description, or <c>null</c></param>
+            <returns><c>true</c> on success, <c>false</c> otherwise</returns>
+        </member>
+        <member name="M:PQnet.MlKemBase.Decapsulate(System.Byte[],System.Byte[],System.Byte[]@)">
+            <summary>
+            Use the private (decapsulation) key to produce a shared secret key from a ciphertext
+            </summary>
+            <param name="private_key">The private (decapsulation) key to use</param>
+            <param name="ciphertext">The ciphertext</param>
+            <param name="shared_secret_key">Receives the shared_secret key</param>
+            <exception cref="T:System.Security.Cryptography.CryptographicException">The private (decapsulation) key length did not match the required <see cref="P:PQnet.MlKemBase.PrivateKeyBytes"/></exception>
+        </member>
+        <member name="M:PQnet.MlKemBase.Decapsulate(System.Byte[],System.Byte[],System.Byte[]@,System.String@)">
+            <summary>
+            Use the private (decapsulation) key to produce a shared secret key from a ciphertext
+            </summary>
+            <param name="private_key">The private (decapsulation) key to use</param>
+            <param name="ciphertext">The ciphertext</param>
+            <param name="shared_secret_key">Receives the shared_secret key</param>
+            <param name="error">Receives an error description, or <c>null</c></param>
+            <returns><c>true</c> on success, <c>false</c> otherwise</returns>
+        </member>
+        <member name="M:PQnet.MlKemBase.#ctor(System.Int32,System.Int32,System.Int32,System.Int32,System.Int32)">
+            <summary>
+            Initializes a new instance of the <see cref="T:PQnet.MlKemBase"/> class.
+            </summary>
+            <param name="k"></param>
+            <param name="eta_1"></param>
+            <param name="eta_2"></param>
+            <param name="poly_compressed_bytes"></param>
+            <param name="polyvec_compressed_bytes"></param>
+        </member>
+        <member name="P:PQnet.MlKemBase.NistSecurityCategory">
+            <inheritdoc/>
+        </member>
+        <member name="P:PQnet.MlKemBase.Name">
+            <inheritdoc/>
+        </member>
+        <member name="P:PQnet.MlKemBase.PrivateKeyBytes">
+            <summary>
+            Gets the size, in bytes, of the private key
+            </summary>
+        </member>
+        <member name="P:PQnet.MlKemBase.PublicKeyBytes">
+            <summary>
+            Gets the size, in bytes, of the public key
+            </summary>
+        </member>
+        <member name="P:PQnet.MlKemBase.CiphertextBytes">
+            <summary>
+            Gets the size, in bytes, of the ciphertext
+            </summary>
+        </member>
+        <member name="P:PQnet.MlKemBase.SeedBytes">
+            <summary>
+            Gets the size, in bytes, of the seed used for key generation
+            </summary>
+        </member>
+        <member name="T:PQnet.MlKem1024">
+            <summary>
+            Implements the ML-KEM-1024 encapsulation scheme.
+            </summary>
+        </member>
+        <member name="M:PQnet.MlKem1024.#ctor">
+            <summary>
+            Creates a new instance of the <see cref="T:PQnet.MlKem1024"/> class.
+            </summary>
+        </member>
+        <member name="P:PQnet.MlKem1024.NistSecurityCategory">
+            <inheritdoc/>
+        </member>
+        <member name="P:PQnet.MlKem1024.Name">
+            <inheritdoc/>
+        </member>
+        <member name="T:PQnet.MlKem512">
+            <summary>
+            Implements the ML-KEM-512 encapsulation scheme.
+            </summary>
+        </member>
+        <member name="M:PQnet.MlKem512.#ctor">
+            <summary>
+            Creates a new instance of the <see cref="T:PQnet.MlKem512"/> class.
+            </summary>
+        </member>
+        <member name="P:PQnet.MlKem512.NistSecurityCategory">
+            <inheritdoc/>
+        </member>
+        <member name="P:PQnet.MlKem512.Name">
+            <inheritdoc/>
+        </member>
+        <member name="T:PQnet.MlKem768">
+            <summary>
+            Implements the ML-KEM-768 encapsulation scheme.
+            </summary>
+        </member>
+        <member name="M:PQnet.MlKem768.#ctor">
+            <summary>
+            Creates a new instance of the <see cref="T:PQnet.MlKem768"/> class.
+            </summary>
+        </member>
+        <member name="P:PQnet.MlKem768.NistSecurityCategory">
+            <inheritdoc/>
+        </member>
+        <member name="P:PQnet.MlKem768.Name">
+            <inheritdoc/>
+        </member>
+        <member name="T:PQnet.NamespaceDoc">
+            <summary>
+            The <c>PQnet</c> namespace contains classes and methods for post-quantum cryptographic algorithms.
+            </summary>
+        </member>
+        <member name="T:PQnet.PQC">
+            <summary>
+            Provides access to various post-quantum cryptographic algorithms.
+            </summary>
+        </member>
+        <member name="P:PQnet.PQC.MlKem512">
+            <summary>
+            Gets a ML-KEM-512 encapsulation scheme object.
+            </summary>
+        </member>
+        <member name="P:PQnet.PQC.MlKem768">
+            <summary>
+            Gets a ML-KEM-768 encapsulation scheme object.
+            </summary>
+        </member>
+        <member name="P:PQnet.PQC.MlKem1024">
+            <summary>
+            Gets a ML-KEM-1024 encapsulation scheme object.
+            </summary>
+        </member>
+        <member name="P:PQnet.PQC.MlDsa44">
+            <summary>
+            Gets a ML-DSA-44 signature scheme object.
+            </summary>
+        </member>
+        <member name="P:PQnet.PQC.MlDsa65">
+            <summary>
+            Gets a ML-DSA-65 signature scheme object.
+            </summary>
+        </member>
+        <member name="P:PQnet.PQC.MlDsa87">
+            <summary>
+            Gets a ML-DSA-87 signature scheme object.
+            </summary>
+        </member>
+        <member name="P:PQnet.PQC.SlhDsaShake_128f">
+            <summary>
+            Gets a SLH-DSA-SHAKE-128f signature scheme object.
+            </summary>
+        </member>
+        <member name="P:PQnet.PQC.SlhDsaShake_128s">
+            <summary>
+            Gets a SLH-DSA-SHAKE-128s signature scheme object.
+            </summary>
+        </member>
+        <member name="P:PQnet.PQC.SlhDsaShake_192f">
+            <summary>
+            Gets a SLH-DSA-SHAKE-192f signature scheme object.
+            </summary>
+        </member>
+        <member name="P:PQnet.PQC.SlhDsaShake_192s">
+            <summary>
+            Gets a SLH-DSA-SHAKE-192s signature scheme object.
+            </summary>
+        </member>
+        <member name="P:PQnet.PQC.SlhDsaShake_256f">
+            <summary>
+            Gets a SLH-DSA-SHAKE-256f signature scheme object.
+            </summary>
+        </member>
+        <member name="P:PQnet.PQC.SlhDsaShake_256s">
+            <summary>
+            Gets a SLH-DSA-SHAKE-256s signature scheme object.
+            </summary>
+        </member>
+        <member name="P:PQnet.PQC.SlhDsaSha2_128f">
+            <summary>
+            Gets a SLH-DSA-SHAKE-128f signature scheme object.
+            </summary>
+        </member>
+        <member name="P:PQnet.PQC.SlhDsaSha2_128s">
+            <summary>
+            Gets a SLH-DSA-SHAKE-128s signature scheme object.
+            </summary>
+        </member>
+        <member name="P:PQnet.PQC.SlhDsaSha2_192f">
+            <summary>
+            Gets a SLH-DSA-SHAKE-192f signature scheme object.
+            </summary>
+        </member>
+        <member name="P:PQnet.PQC.SlhDsaSha2_192s">
+            <summary>
+            Gets a SLH-DSA-SHAKE-192s signature scheme object.
+            </summary>
+        </member>
+        <member name="P:PQnet.PQC.SlhDsaSha2_256f">
+            <summary>
+            Gets a SLH-DSA-SHAKE-256f signature scheme object.
+            </summary>
+        </member>
+        <member name="P:PQnet.PQC.SlhDsaSha2_256s">
+            <summary>
+            Gets a SLH-DSA-SHAKE-256s signature scheme object.
+            </summary>
+        </member>
+        <member name="M:PQnet.PQC.GetSignatureAlgorithmInstance(System.String)">
+            <summary>
+            Return a signature scheme object.
+            </summary>
+            <param name="name">The name of the signature algorithm</param>
+            <returns>An <see cref="T:PQnet.ISignature"/> representing the algorithm <paramref name="name"/></returns>
+        </member>
+        <member name="M:PQnet.PQC.GetEncapsulationAlgorithmInstance(System.String)">
+            <summary>
+            Return a encapsulation scheme object.
+            </summary>
+            <param name="name">The name of the encapsulation algorithm</param>
+            <returns>An <see cref="T:PQnet.IEncapsulate"/> representing the algorithm <paramref name="name"/></returns>
+        </member>
+        <member name="T:PQnet.Rng">
+            <summary>
+            Cryptographically strong random number generator
+            </summary>
+        </member>
+        <member name="M:PQnet.Rng.randombytes(System.Byte[]@,System.Int32)">
+            <summary>
+            Generates a random byte array
+            </summary>
+            <param name="out_buffer">The buffer to receive the random bytes</param>
+            <param name="outlen">The number of bytes to generate</param>
+        </member>
         <member name="T:PQnet.AddressType">
             <summary>
             FIPS 205 Section 4.2 - Enumeration of the different types of addresses used in the SLH-DSA algorithm.
@@ -2114,6 +2555,17 @@
             <returns>SLH-DSA signature SIG</returns>
             <exception cref="T:System.ArgumentException"><paramref name="ctx"/> is longer than 255 bytes</exception>
         </member>
+        <member name="M:PQnet.SlhDsaBase.slh_sign(System.Byte[],System.Byte[],System.Byte[],System.Byte[])">
+            <summary>
+            FIPS 205 Algorithm 22 - Generates a pure SLH-DSA signature - Internal version for ACVP testing with randomness
+            </summary>
+            <param name="m">Message</param>
+            <param name="ctx">Context string</param>
+            <param name="sk">Private key</param>
+            <param name="addrnd">Additional randomness, or <c>null</c></param>
+            <returns>SLH-DSA signature SIG</returns>
+            <exception cref="T:System.ArgumentException"><paramref name="ctx"/> is longer than 255 bytes</exception>
+        </member>
         <member name="M:PQnet.SlhDsaBase.hash_slh_sign(System.Byte[],System.Byte[],PQnet.PreHashFunction,System.Byte[])">
             <summary>
             FIPS 205 Algorithm 23 - Generates a pre-hash SLH-DSA signature
@@ -2122,6 +2574,18 @@
             <param name="ctx">Context string</param>
             <param name="ph">Pre-hash function</param>
             <param name="sk">Private key</param>
+            <returns>SLH-DSA signature SIG</returns>
+            <exception cref="T:System.ArgumentException"><paramref name="ctx"/> is longer than 255 bytes, or <paramref name="ph"/> is not supported</exception>
+        </member>
+        <member name="M:PQnet.SlhDsaBase.hash_slh_sign(System.Byte[],System.Byte[],PQnet.PreHashFunction,System.Byte[],System.Byte[])">
+            <summary>
+            FIPS 205 Algorithm 23 - Generates a pre-hash SLH-DSA signature - Internal version for ACVP testing with randomness
+            </summary>
+            <param name="m">Message</param>
+            <param name="ctx">Context string</param>
+            <param name="ph">Pre-hash function</param>
+            <param name="sk">Private key</param>
+            <param name="addrnd">Additional randomness, or <c>null</c></param>
             <returns>SLH-DSA signature SIG</returns>
             <exception cref="T:System.ArgumentException"><paramref name="ctx"/> is longer than 255 bytes, or <paramref name="ph"/> is not supported</exception>
         </member>
@@ -2467,491 +2931,5 @@
             <param name="offset"></param>
             <param name="i"></param>
         </member>
-        <member name="T:PQnet.IEncapsulate">
-            <summary>
-            Interface for signature algorithms
-            </summary>
-        </member>
-        <member name="P:PQnet.IEncapsulate.PublicKeyBytes">
-            <summary>
-            Gets the size, in bytes, of the public key
-            </summary>
-        </member>
-        <member name="P:PQnet.IEncapsulate.PrivateKeyBytes">
-            <summary>
-            Gets the size, in bytes, of the private key
-            </summary>
-        </member>
-        <member name="P:PQnet.IEncapsulate.CiphertextBytes">
-            <summary>
-            Gets the size, in bytes, of the ciphertext
-            </summary>
-        </member>
-        <member name="P:PQnet.IEncapsulate.Name">
-            <summary>
-            Gets name of the algorithm
-            </summary>
-        </member>
-        <member name="M:PQnet.IEncapsulate.GenerateKeyPair(System.Byte[]@,System.Byte[]@)">
-            <summary>
-            Generates a pair. Throws if an error occurs
-            </summary>
-            <param name="public_key">Receives the public key</param>
-            <param name="private_key">Receives the private key</param>
-            <exception cref="T:System.Security.Cryptography.CryptographicException"></exception>
-        </member>
-        <member name="M:PQnet.IEncapsulate.GenerateKeyPair(System.Byte[]@,System.Byte[]@,System.String@)">
-            <summary>
-            Generates a key pair.
-            </summary>
-            <param name="public_key">Receives the public key</param>
-            <param name="private_key">Receives the private key</param>
-            <param name="error">Receives any error that occurred, or <c>null</c></param>
-            <returns><c>true</c> if the key pair was successfully generated, <c>false</c> otherwise</returns>
-        </member>
-        <member name="M:PQnet.IEncapsulate.GenerateKeyPair(System.Byte[]@,System.Byte[]@,System.Byte[],System.String@)">
-            <summary>
-            Generates a key pair.
-            </summary>
-            <param name="public_key">Receives the public key</param>
-            <param name="private_key">Receives the private key</param>
-            <param name="seed">Optional seed bytes for generation, or <c>null</c>.</param>
-            <param name="error">Receives any error that occurred, or <c>null</c></param>
-            <returns><c>true</c> if the key pair was successfully generated, <c>false</c> otherwise</returns>
-        </member>
-        <member name="M:PQnet.IEncapsulate.Encapsulate(System.Byte[],System.Byte[]@,System.Byte[]@)">
-            <summary>
-            Use the public (encapsulation) key to generate a shared secret key and an associated ciphertext.
-            </summary>
-            <param name="public_key">The public (encapsulation) key to use</param>
-            <param name="shared_secret_key">Receives the shared secret key</param>
-            <param name="ciphertext">Receives the ciphertet</param>
-            <exception cref="T:System.Security.Cryptography.CryptographicException">The public (encapsulation) key length did not match the required <see cref="P:PQnet.IEncapsulate.PublicKeyBytes"/></exception>
-        </member>
-        <member name="M:PQnet.IEncapsulate.Encapsulate(System.Byte[],System.Byte[]@,System.Byte[]@,System.String@)">
-            <summary>
-            Use the public (encapsulation) key to generate a shared secret key and an associated ciphertext.
-            </summary>
-            <param name="public_key">The public (encapsulation) key to use</param>
-            <param name="shared_secret_key">Receives the shared secret key</param>
-            <param name="ciphertext">Receives the ciphertet</param>
-            <param name="error">Receives an error description, or <c>null</c></param>
-            <returns><c>true</c> on success, <c>false</c> otherwise</returns>
-        </member>
-        <member name="M:PQnet.IEncapsulate.Decapsulate(System.Byte[],System.Byte[],System.Byte[]@)">
-            <summary>
-            Use the private (decapsulation) key to produce a shared secret key from a ciphertext
-            </summary>
-            <param name="private_key">The private (decapsulation) key to use</param>
-            <param name="ciphertext">The ciphertext</param>
-            <param name="shared_secret_key">Receives the shared_secret key</param>
-            <exception cref="T:System.Security.Cryptography.CryptographicException">The private (decapsulation) key length did not match the required <see cref="P:PQnet.IEncapsulate.PrivateKeyBytes"/></exception>
-        </member>
-        <member name="M:PQnet.IEncapsulate.Decapsulate(System.Byte[],System.Byte[],System.Byte[]@,System.String@)">
-            <summary>
-            Use the private (decapsulation) key to produce a shared secret key from a ciphertext
-            </summary>
-            <param name="private_key">The private (decapsulation) key to use</param>
-            <param name="ciphertext">The ciphertext</param>
-            <param name="shared_secret_key">Receives the shared_secret key</param>
-            <param name="error">Receives an error description, or <c>null</c></param>
-            <returns><c>true</c> on success, <c>false</c> otherwise</returns>
-        </member>
-        <member name="T:PQnet.ISecurityCategory">
-            <summary>
-            Interface for cryptographic algorithms to indicate the NIST security category.
-            </summary>
-        </member>
-        <member name="P:PQnet.ISecurityCategory.NistSecurityCategory">
-            <summary>
-            Gets the NIST security category of the cryptographic algorithm.
-            </summary>
-        </member>
-        <member name="T:PQnet.ISignature">
-            <summary>
-            Interface for signature algorithms
-            </summary>
-        </member>
-        <member name="P:PQnet.ISignature.PublicKeyBytes">
-            <summary>
-            Gets the size, in bytes, of the public key
-            </summary>
-        </member>
-        <member name="P:PQnet.ISignature.PrivateKeyBytes">
-            <summary>
-            Gets the size, in bytes, of the private key
-            </summary>
-        </member>
-        <member name="P:PQnet.ISignature.SignatureBytes">
-            <summary>
-            Gets the size, in bytes, of the signature
-            </summary>
-        </member>
-        <member name="P:PQnet.ISignature.Name">
-            <summary>
-            Gets name of the algorithm
-            </summary>
-        </member>
-        <member name="M:PQnet.ISignature.GenerateKeyPair(System.Byte[]@,System.Byte[]@)">
-            <summary>
-            Generates a pair. Throws if an error occurs
-            </summary>
-            <param name="public_key">Receives the public key</param>
-            <param name="private_key">Receives the private key</param>
-            <exception cref="T:System.Security.Cryptography.CryptographicException"></exception>
-        </member>
-<<<<<<< HEAD
-        <member name="M:PQnet.ISignature.GenerateKeyPair(System.Byte[]@,System.Byte[]@,System.String@)">
-=======
-        <member name="M:PQnet.SlhDsaBase.slh_sign(System.Byte[],System.Byte[],System.Byte[],System.Byte[])">
-            <summary>
-            FIPS 205 Algorithm 22 - Generates a pure SLH-DSA signature - Internal version for ACVP testing with randomness
-            </summary>
-            <param name="m">Message</param>
-            <param name="ctx">Context string</param>
-            <param name="sk">Private key</param>
-            <param name="addrnd">Additional randomness, or <c>null</c></param>
-            <returns>SLH-DSA signature SIG</returns>
-            <exception cref="T:System.ArgumentException"><paramref name="ctx"/> is longer than 255 bytes</exception>
-        </member>
-        <member name="M:PQnet.SlhDsaBase.hash_slh_sign(System.Byte[],System.Byte[],PQnet.PreHashFunction,System.Byte[])">
->>>>>>> db41bc7a
-            <summary>
-            Generates a key pair.
-            </summary>
-            <param name="public_key">Receives the public key</param>
-            <param name="private_key">Receives the private key</param>
-            <param name="error">Receives any error that occurred, or <c>null</c></param>
-            <returns><c>true</c> if the key pair was successfully generated, <c>false</c> otherwise</returns>
-        </member>
-<<<<<<< HEAD
-        <member name="M:PQnet.ISignature.GenerateKeyPair(System.Byte[]@,System.Byte[]@,System.Byte[],System.String@)">
-=======
-        <member name="M:PQnet.SlhDsaBase.hash_slh_sign(System.Byte[],System.Byte[],PQnet.PreHashFunction,System.Byte[],System.Byte[])">
-            <summary>
-            FIPS 205 Algorithm 23 - Generates a pre-hash SLH-DSA signature - Internal version for ACVP testing with randomness
-            </summary>
-            <param name="m">Message</param>
-            <param name="ctx">Context string</param>
-            <param name="ph">Pre-hash function</param>
-            <param name="sk">Private key</param>
-            <param name="addrnd">Additional randomness, or <c>null</c></param>
-            <returns>SLH-DSA signature SIG</returns>
-            <exception cref="T:System.ArgumentException"><paramref name="ctx"/> is longer than 255 bytes, or <paramref name="ph"/> is not supported</exception>
-        </member>
-        <member name="M:PQnet.SlhDsaBase.slh_verify(System.Byte[],System.Byte[],System.Byte[],System.Byte[])">
->>>>>>> db41bc7a
-            <summary>
-            Generates a key pair.
-            </summary>
-            <param name="public_key">Receives the public key</param>
-            <param name="private_key">Receives the private key</param>
-            <param name="seed">Optional seed bytes for generation, or <c>null</c>.</param>
-            <param name="error">Receives any error that occurred, or <c>null</c></param>
-            <returns><c>true</c> if the key pair was successfully generated, <c>false</c> otherwise</returns>
-        </member>
-        <member name="M:PQnet.ISignature.Sign(System.Byte[],System.Byte[],System.Byte[]@)">
-            <summary>
-            Generate a pure signature
-            </summary>
-            <param name="message">The message to sign</param>
-            <param name="private_key">The private key to use for signing</param>
-            <param name="signature">Receives the signature</param>
-            <remarks>Uses an empty context string (ctx)</remarks>
-            <exception cref="T:System.Security.Cryptography.CryptographicException">Private key length did not match the required <see cref="P:PQnet.ISignature.PrivateKeyBytes"/></exception>
-        </member>
-        <member name="M:PQnet.ISignature.Sign(System.Byte[],System.Byte[],System.Byte[],System.Byte[]@)">
-            <summary>
-            Generate a pure signature
-            </summary>
-            <param name="message">The message to sign</param>
-            <param name="private_key">The private key to use for signing</param>
-            <param name="ctx">The context string, or <c>null</c></param>
-            <param name="signature">Receives the signature</param>
-            <exception cref="T:System.Security.Cryptography.CryptographicException">Context was larger than 255 bytes, or private key length did not match the required <see cref="P:PQnet.ISignature.PrivateKeyBytes"/></exception>
-        </member>
-        <member name="M:PQnet.ISignature.Sign(System.Byte[],System.Byte[],System.Byte[],System.Byte[]@,System.String@)">
-            <summary>
-            Generate a pure signature
-            </summary>
-            <param name="message">The message to sign</param>
-            <param name="private_key">The private key to use for signing</param>
-            <param name="ctx">The context string, or <c>null</c></param>
-            <param name="signature">Receives the signature</param>
-            <param name="error">Receives an error string on failure</param>
-            <returns><c>true</c> if the message was successfully signed, <c>false</c> otherwise</returns>
-        </member>
-        <member name="M:PQnet.ISignature.SignHash(System.Byte[],System.Byte[],PQnet.PreHashFunction,System.Byte[]@)">
-            <summary>
-            Generate a signature for a digest ("pre-hash signature")
-            </summary>
-            <param name="digest">The message digest to sign</param>
-            <param name="private_key">The private key to use for signing</param>
-            <param name="ph">The hash function used to the create the message digest</param>
-            <param name="signature">Receives the signature</param>
-            <remarks>Uses an empty context string (ctx)</remarks>
-            <exception cref="T:System.Security.Cryptography.CryptographicException">Private key length did not match the required <see cref="P:PQnet.ISignature.PrivateKeyBytes"/></exception>
-        </member>
-        <member name="M:PQnet.ISignature.SignHash(System.Byte[],System.Byte[],System.Byte[],PQnet.PreHashFunction,System.Byte[]@)">
-            <summary>
-            Generate a signature for a digest ("pre-hash signature")
-            </summary>
-            <param name="digest">The message digest to sign</param>
-            <param name="private_key">The private key to use for signing</param>
-            <param name="ctx">The context string, or <c>null</c></param>
-            <param name="ph">The hash function used to the create the message digest</param>
-            <param name="signature">Receives the signature</param>
-            <exception cref="T:System.Security.Cryptography.CryptographicException">Context was larger than 255 bytes, or private key length did not match the required <see cref="P:PQnet.ISignature.PrivateKeyBytes"/></exception>
-        </member>
-        <member name="M:PQnet.ISignature.SignHash(System.Byte[],System.Byte[],System.Byte[],PQnet.PreHashFunction,System.Byte[]@,System.String@)">
-            <summary>
-            Generate a signature for a digest ("pre-hash signature")
-            </summary>
-            <param name="digest">The message digest to sign</param>
-            <param name="private_key">The private key to use for signing</param>
-            <param name="ctx">The context string, or <c>null</c></param>
-            <param name="ph">The hash function used to the create the message digest</param>
-            <param name="signature">Receives the signature</param>
-            <param name="error">Receives an error string on failure</param>
-            <returns><c>true</c> if the message was successfully signed, <c>false</c> otherwise</returns>
-        </member>
-        <member name="M:PQnet.ISignature.Verify(System.Byte[],System.Byte[],System.Byte[])">
-            <summary>
-            Verify a pure signature
-            </summary>
-            <param name="message">The message to authenticate</param>
-            <param name="public_key">The public key to use for verification</param>
-            <param name="signature">The message signature</param>
-            <returns><c>true</c> if the signature is valid and the message authentic, <c>false</c> otherwise</returns>
-            <exception cref="T:System.Security.Cryptography.CryptographicException">Public key length did not match the required <see cref="P:PQnet.ISignature.PublicKeyBytes"/></exception>
-        </member>
-        <member name="M:PQnet.ISignature.Verify(System.Byte[],System.Byte[],System.Byte[],System.Byte[])">
-            <summary>
-            Verify a pure signature
-            </summary>
-            <param name="message">The message to authenticate</param>
-            <param name="public_key">The public key to use for verification</param>
-            <param name="ctx">The context string, or <c>null</c></param>
-            <param name="signature">The message signature</param>
-            <exception cref="T:System.Security.Cryptography.CryptographicException">Context was larger than 255 bytes, or the public key length did not match the required <see cref="P:PQnet.ISignature.PublicKeyBytes"/></exception>
-            <returns><c>true</c> if the signature is valid and the message authentic, <c>false</c> otherwise</returns>
-        </member>
-        <member name="M:PQnet.ISignature.Verify(System.Byte[],System.Byte[],System.Byte[],System.Byte[],System.String@)">
-            <summary>
-            Verify a pure signature
-            </summary>
-            <param name="message">The message to authenticate</param>
-            <param name="public_key">The public key to use for verification</param>
-            <param name="ctx">The context string, or <c>null</c></param>
-            <param name="signature">The message signature</param>
-            <param name="error">Receives an error string on failure</param>
-            <returns><c>true</c> if the signature is valid and the message authentic, <c>false</c> otherwise</returns>
-        </member>
-        <member name="M:PQnet.ISignature.VerifyHash(System.Byte[],System.Byte[],PQnet.PreHashFunction,System.Byte[])">
-            <summary>
-            Verify a digest ("pre-hash") signature
-            </summary>
-            <param name="digest">The message digest to authenticate</param>
-            <param name="public_key">The public key to use for verification</param>
-            <param name="ph">The hash function used to the create the message digest</param>
-            <param name="signature">The message signature</param>
-            <returns><c>true</c> if the signature is valid and the message authentic, <c>false</c> otherwise</returns>
-            <exception cref="T:System.Security.Cryptography.CryptographicException">The public key length did not match the required <see cref="P:PQnet.ISignature.PublicKeyBytes"/></exception>
-        </member>
-        <member name="M:PQnet.ISignature.VerifyHash(System.Byte[],System.Byte[],System.Byte[],PQnet.PreHashFunction,System.Byte[])">
-            <summary>
-            Verify a digest ("pre-hash") signature
-            </summary>
-            <param name="digest">The message digest to authenticate</param>
-            <param name="public_key">The public key to use for verification</param>
-            <param name="ctx">The context string, or <c>null</c></param>
-            <param name="ph">The hash function used to the create the message digest</param>
-            <param name="signature">The message signature</param>
-            <returns><c>true</c> if the signature is valid and the message authentic, <c>false</c> otherwise</returns>
-            <exception cref="T:System.Security.Cryptography.CryptographicException">Context was larger than 255 bytes, or the public key length did not match the required <see cref="P:PQnet.ISignature.PublicKeyBytes"/></exception>
-        </member>
-        <member name="M:PQnet.ISignature.VerifyHash(System.Byte[],System.Byte[],System.Byte[],PQnet.PreHashFunction,System.Byte[],System.String@)">
-            <summary>
-            Verify a digest ("pre-hash") signature
-            </summary>
-            <param name="digest">The message digest to authenticate</param>
-            <param name="public_key">The public key to use for verification</param>
-            <param name="ctx">The context string, or <c>null</c></param>
-            <param name="ph">The hash function used to the create the message digest</param>
-            <param name="signature">The message signature</param>
-            <param name="error">Receives an error string on failure</param>
-            <returns><c>true</c> if the signature is valid and the message authentic, <c>false</c> otherwise</returns>
-        </member>
-        <member name="T:PQnet.PreHashFunction">
-            <summary>
-            Pre-Hash Functions
-             FIPS 204 Section 5.4.1
-             FIPS 205 Section 10.2.2 
-            </summary>
-        </member>
-        <member name="F:PQnet.PreHashFunction.SHA224">
-            <summary>
-            SHA-224
-            </summary>
-        </member>
-        <member name="F:PQnet.PreHashFunction.SHA256">
-            <summary>
-            SHA-512
-            </summary>
-        </member>
-        <member name="F:PQnet.PreHashFunction.SHA384">
-            <summary>
-            SHA-256
-            </summary>
-        </member>
-        <member name="F:PQnet.PreHashFunction.SHA512">
-            <summary>
-            SHA-512
-            </summary>
-        </member>
-        <member name="F:PQnet.PreHashFunction.SHA3_224">
-            <summary>
-            SHA3-224
-            </summary>
-        </member>
-        <member name="F:PQnet.PreHashFunction.SHA3_256">
-            <summary>
-            SHA3-512
-            </summary>
-        </member>
-        <member name="F:PQnet.PreHashFunction.SHA3_384">
-            <summary>
-            SHA3-256
-            </summary>
-        </member>
-        <member name="F:PQnet.PreHashFunction.SHA3_512">
-            <summary>
-            SHA3-512
-            </summary>
-        </member>
-        <member name="F:PQnet.PreHashFunction.SHAKE128">
-            <summary>
-            SHAKE-128
-            </summary>
-        </member>
-        <member name="F:PQnet.PreHashFunction.SHAKE256">
-            <summary>
-            SHAKE-256
-            </summary>
-        </member>
-        <member name="T:PQnet.NamespaceDoc">
-            <summary>
-            The <c>PQnet</c> namespace contains classes and methods for post-quantum cryptographic algorithms.
-            </summary>
-        </member>
-        <member name="T:PQnet.PQC">
-            <summary>
-            Provides access to various post-quantum cryptographic algorithms.
-            </summary>
-        </member>
-        <member name="P:PQnet.PQC.MlKem512">
-            <summary>
-            Gets a ML-KEM-512 encapsulation scheme object.
-            </summary>
-        </member>
-        <member name="P:PQnet.PQC.MlKem768">
-            <summary>
-            Gets a ML-KEM-768 encapsulation scheme object.
-            </summary>
-        </member>
-        <member name="P:PQnet.PQC.MlKem1024">
-            <summary>
-            Gets a ML-KEM-1024 encapsulation scheme object.
-            </summary>
-        </member>
-        <member name="P:PQnet.PQC.MlDsa44">
-            <summary>
-            Gets a ML-DSA-44 signature scheme object.
-            </summary>
-        </member>
-        <member name="P:PQnet.PQC.MlDsa65">
-            <summary>
-            Gets a ML-DSA-65 signature scheme object.
-            </summary>
-        </member>
-        <member name="P:PQnet.PQC.MlDsa87">
-            <summary>
-            Gets a ML-DSA-87 signature scheme object.
-            </summary>
-        </member>
-        <member name="P:PQnet.PQC.SlhDsaShake_128f">
-            <summary>
-            Gets a SLH-DSA-SHAKE-128f signature scheme object.
-            </summary>
-        </member>
-        <member name="P:PQnet.PQC.SlhDsaShake_128s">
-            <summary>
-            Gets a SLH-DSA-SHAKE-128s signature scheme object.
-            </summary>
-        </member>
-        <member name="P:PQnet.PQC.SlhDsaShake_192f">
-            <summary>
-            Gets a SLH-DSA-SHAKE-192f signature scheme object.
-            </summary>
-        </member>
-        <member name="P:PQnet.PQC.SlhDsaShake_192s">
-            <summary>
-            Gets a SLH-DSA-SHAKE-192s signature scheme object.
-            </summary>
-        </member>
-        <member name="P:PQnet.PQC.SlhDsaShake_256f">
-            <summary>
-            Gets a SLH-DSA-SHAKE-256f signature scheme object.
-            </summary>
-        </member>
-        <member name="P:PQnet.PQC.SlhDsaShake_256s">
-            <summary>
-            Gets a SLH-DSA-SHAKE-256s signature scheme object.
-            </summary>
-        </member>
-        <member name="P:PQnet.PQC.SlhDsaSha2_128f">
-            <summary>
-            Gets a SLH-DSA-SHAKE-128f signature scheme object.
-            </summary>
-        </member>
-        <member name="P:PQnet.PQC.SlhDsaSha2_128s">
-            <summary>
-            Gets a SLH-DSA-SHAKE-128s signature scheme object.
-            </summary>
-        </member>
-        <member name="P:PQnet.PQC.SlhDsaSha2_192f">
-            <summary>
-            Gets a SLH-DSA-SHAKE-192f signature scheme object.
-            </summary>
-        </member>
-        <member name="P:PQnet.PQC.SlhDsaSha2_192s">
-            <summary>
-            Gets a SLH-DSA-SHAKE-192s signature scheme object.
-            </summary>
-        </member>
-        <member name="P:PQnet.PQC.SlhDsaSha2_256f">
-            <summary>
-            Gets a SLH-DSA-SHAKE-256f signature scheme object.
-            </summary>
-        </member>
-        <member name="P:PQnet.PQC.SlhDsaSha2_256s">
-            <summary>
-            Gets a SLH-DSA-SHAKE-256s signature scheme object.
-            </summary>
-        </member>
-        <member name="M:PQnet.PQC.GetSignatureAlgorithmInstance(System.String)">
-            <summary>
-            Return a signature scheme object.
-            </summary>
-            <param name="name">The name of the signature algorithm</param>
-            <returns>An <see cref="T:PQnet.ISignature"/> representing the algorithm <paramref name="name"/></returns>
-        </member>
-        <member name="M:PQnet.PQC.GetEncapsulationAlgorithmInstance(System.String)">
-            <summary>
-            Return a encapsulation scheme object.
-            </summary>
-            <param name="name">The name of the encapsulation algorithm</param>
-            <returns>An <see cref="T:PQnet.IEncapsulate"/> representing the algorithm <paramref name="name"/></returns>
-        </member>
     </members>
 </doc>